--- conflicted
+++ resolved
@@ -169,12 +169,6 @@
   # CHANGE ME
   n_max_iters: 10000
   log_every_n_steps: 5
-<<<<<<< HEAD
-  summary_every_n_steps: 10
-  ckpt_every_n_steps: 1000
-=======
   summary_every_n_steps: 50
   ckpt_every_n_steps: 1000
-  clip_grad_norm: 1.0
-  
->>>>>>> 12287728
+  clip_grad_norm: 1.0