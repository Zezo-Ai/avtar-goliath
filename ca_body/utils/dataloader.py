--- conflicted
+++ resolved
@@ -255,9 +255,7 @@
             return vertices  # Polygon(vertices=vertices, faces=faces)
 
     @lru_cache(maxsize=1)
-<<<<<<< HEAD
-    def load_template_mesh_unscaled(self) -> torch.Tensor:  # Polygon:
-=======
+
     def load_floor_transforms(self) -> np.ndarray:
         floor_transform_path = self.root_path / "floor_transformation.txt"
         cam2gp = np.loadtxt(floor_transform_path, dtype=np.float64)
@@ -271,7 +269,6 @@
 
     @lru_cache(maxsize=1)
     def load_template_mesh_unscaled(self) -> Polygon:
->>>>>>> 6ca39cb7
         mesh_path = self.root_path / "kinematic_tracking" / "template_mesh_unscaled.ply"
         with open(mesh_path, "rb") as f:
             vertices, faces = load_ply(f)
